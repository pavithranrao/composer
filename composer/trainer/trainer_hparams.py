--- conflicted
+++ resolved
@@ -19,18 +19,11 @@
                                 MemoryMonitorHparams, RunDirectoryUploaderHparams, SpeedMonitorHparams)
 from composer.core.types import Precision
 from composer.datasets import DataloaderHparams
-<<<<<<< HEAD
-from composer.loggers import (BaseLoggerBackendHparams, FileLoggerBackendHparams, TQDMLoggerBackendHparams,
-                              WandBLoggerBackendHparams)
-from composer.models import (CIFARResNetHparams, EfficientNetB0Hparams, GPT2Hparams, MnistClassifierHparams,
-                             ModelHparams, ResNet18Hparams, ResNet50Hparams, ResNet101Hparams, UnetHparams, ViTSmallPatch16Hparams)
-=======
 from composer.loggers import (BaseLoggerBackendHparams, FileLoggerBackendHparams, MosaicMLLoggerBackendHparams,
                               TQDMLoggerBackendHparams, WandBLoggerBackendHparams)
 from composer.models import (BERTForClassificationHparams, BERTHparams, CIFARResNet9Hparams, CIFARResNetHparams,
                              DeepLabV3Hparams, EfficientNetB0Hparams, GPT2Hparams, MnistClassifierHparams, ModelHparams,
-                             ResNet18Hparams, ResNet50Hparams, ResNet101Hparams, UnetHparams)
->>>>>>> cc5e8d91
+                             ResNet18Hparams, ResNet50Hparams, ResNet101Hparams, UnetHparams, ViTSmallPatch16Hparams)
 from composer.optim import (AdamHparams, AdamWHparams, DecoupledAdamWHparams, DecoupledSGDWHparams, OptimizerHparams,
                             RAdamHparams, RMSPropHparams, SchedulerHparams, SGDHparams, scheduler)
 from composer.profiler import ProfilerHparams
@@ -76,12 +69,9 @@
     "resnet18": ResNet18Hparams,
     "mnist_classifier": MnistClassifierHparams,
     "gpt2": GPT2Hparams,
-<<<<<<< HEAD
     "vit_small_patch16": ViTSmallPatch16Hparams
-=======
     "bert": BERTHparams,
     "bert_classification": BERTForClassificationHparams,
->>>>>>> cc5e8d91
 }
 
 dataset_registry = {
