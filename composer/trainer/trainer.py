--- conflicted
+++ resolved
@@ -378,24 +378,6 @@
         if num_optimizers != 1:
             raise NotImplementedError(f"Only one optimizer is supported; found {num_optimizers} optimizers")
 
-<<<<<<< HEAD
-        if not schedulers:
-            optimizer = ensure_tuple(optimizers)[0]
-            if not max_duration.unit == TimeUnit.EPOCH:
-                raise ValueError("If a scheduler is not provided, max duration must be in epochs")
-            schedulers = CosineAnnealingLR(optimizer, T_max=max_duration.value)
-            warnings.warn(f"No scheduler was specified. Defaulting to {repr(schedulers)}")
-
-        if scale_schedule_ratio != 1.0:
-            if orig_max_duration.unit != TimeUnit.EPOCH:
-                raise NotImplementedError(
-                    "Max duration must be specified in epochs. Other units are not yet supported.")
-
-            for scheduler in ensure_tuple(schedulers):
-                scale_scheduler(scheduler, scale_schedule_ratio, orig_max_duration.value)
-
-        schedulers = ComposedScheduler(ensure_tuple(schedulers))
-
         # Set initial grad_accum to 1 if using adaptive
         self.adaptive_grad_accum = grad_accum == -1
         if grad_accum == -1:
@@ -405,8 +387,6 @@
         if isinstance(self.device, DeviceCPU) and self.adaptive_grad_accum:
             raise ValueError("Cannot use adaptive grad_accum on CPU. Please set grad_accum >= 1")
 
-=======
->>>>>>> bd2f41e3
         self.state = State(
             max_duration=max_duration,
             algorithms=algorithms,
