--- conflicted
+++ resolved
@@ -30,11 +30,7 @@
         >>> from composer.loggers import LoggerDestination
         >>> class MyLogger(LoggerDestination):
         ...     def log_data(self, state, log_level, data):
-<<<<<<< HEAD
-        ...         print(f'Batch {int(state.timestamp.batch)}: {log_level} {data}')
-=======
-        ...         print(f'Batch {int(state.timer.batch)}: {data}')
->>>>>>> e0aa435d
+        ...         print(f'Batch {int(state.timestamp.batch)}: {data}')
         >>> logger = MyLogger()
         >>> trainer = Trainer(
         ...     ...,
