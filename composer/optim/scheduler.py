# Copyright 2021 MosaicML. All Rights Reserved.

import logging
from abc import ABC
from dataclasses import asdict, dataclass
from typing import Any, Callable, Dict, List, Optional, Sequence, Union

import torch
import yahp as hp
from torch.optim.lr_scheduler import (CosineAnnealingLR, CosineAnnealingWarmRestarts, ExponentialLR, MultiStepLR,
                                      StepLR, _LRScheduler)

from composer.core.time import Time, TimeUnit
from composer.core.types import Optimizer, Scheduler, Schedulers
from composer.optim._time_conversion import convert as convert_time
from composer.optim.pytorch_future import LinearLR, WarmUpLR
from composer.utils.iter_helpers import ensure_tuple

log = logging.getLogger(__name__)

_interval_doc = 'frequency of step() calls, either "batch" or "epoch". Default: "epoch"'

# Allow (batch, batches) or (epoch, epochs). Also accept "step" ~ "batch"
INTERVAL_MAP = {
    'batch': 'batch',
    'batches': 'batch',
    'epoch': 'epoch',
    'epochs': 'epoch',
    'step': 'batch',
    'steps': 'batch'
}


<<<<<<< HEAD
def _parse_time_string(timestring: str) -> Tuple[float, int, int]:
    """Parse timestring to (duration, epoch, batches).

    Args:
        timestring (str): String in the format 'XXdurYYepZZba'.

    Returns:
        tuple: (duration, epochs, batches)

    Raises:
        ValueError: The timestring is invalid

    Examples:
        >>> _parse_time_string('0.98dur32ep173ba')
        (0.98, 32, 173)
        >>> _parse_time_string('32ep173ba')
        (0, 32, 173)
        >>> _parse_time_string('12ep')
        (0, 12, 0)
        >>> _parse_time_string('1024ba')
        (0, 0, 1024)
    """

    match = STR_REGEX.findall(timestring)
    if len(match) != 1:
        raise ValueError(f'Invalid timestring: {timestring}. Should be of format 0.98dur32ep15ba, or subsets thereof.')
    match = match[0]

    duration = 0 if 'dur' not in match else float(match[match.index('dur') - 1])
    epochs = 0 if 'ep' not in match else int(match[match.index('ep') - 1])
    batches = 0 if 'ba' not in match else int(match[match.index('ba') - 1])

    return duration, epochs, batches


def _convert_time(time: Time,
                  steps_per_epoch: Optional[int] = None,
                  max_epochs: Optional[int] = None,
                  interval: str = 'epoch') -> int:
    """Convert time to either batches or epochs (based on interval argument)."""
    if isinstance(time, int):
        return time
    if steps_per_epoch is None:
        raise ValueError('steps_per_epoch must be provided to parse time string.')

    duration, epochs, batches = _parse_time_string(time)

    if interval in ('batches', 'batch', 'steps', 'step'):
        new_time = batches + epochs * steps_per_epoch

        if duration > 0:
            assert max_epochs is not None
            total_duration = max_epochs * steps_per_epoch
            new_time += (total_duration * duration)

        new_time = int(round(new_time))
        print(f'Converting {time}, {interval} to {new_time}')
        return new_time
    elif interval in ('epochs', 'epoch'):
        if duration > 0:
            assert max_epochs is not None
            # convert the duration term into batches for ease of calculation
            # round batches to the nearest term
            batches += int(round(steps_per_epoch * max_epochs * duration))
        epochs = epochs + batches // steps_per_epoch
        batches = batches % steps_per_epoch
        if batches != 0:
            log.warning('Scheduler is stepping every epoch, but provided timestring '
                        f'{time} had extra batches. Ignoring the extra batches.')
        log.info(f'Converting {time}, {interval} to {epochs}')
        return epochs
    else:
        raise ValueError('interval must be one of (batch, epoch)')
=======
def _convert_time_fields(interval: str,
                         kwargs: Dict[str, Any],
                         max_training_duration: Optional[Union[str, Time[int]]] = None,
                         steps_per_epoch: Optional[int] = None,
                         samples_per_epoch: Optional[int] = None,
                         dataset_num_tokens: Optional[int] = None) -> None:
    """Converts all fields in ``kwargs`` that were provided as timestrings (e.g. "32ep") into integers, representing
    either epochs or batches, depending on the ``interval``.

    Modifies ``kwargs`` in place.
    """
    interval_unit = TimeUnit(INTERVAL_MAP[interval])

    for field_name, field_value in kwargs.items():

        if field_name not in ('interval', 'warmup_method'):
            if isinstance(field_value, list) and all(isinstance(x, str) for x in field_value):
                kwargs[field_name] = [
                    convert_time(t,
                                 unit=interval_unit,
                                 steps_per_epoch=steps_per_epoch,
                                 max_training_duration=max_training_duration,
                                 samples_per_epoch=samples_per_epoch,
                                 dataset_num_tokens=dataset_num_tokens).value for t in field_value
                ]
                continue
            if isinstance(field_value, str):
                kwargs[field_name] = convert_time(field_value,
                                                  unit=interval_unit,
                                                  steps_per_epoch=steps_per_epoch,
                                                  max_training_duration=max_training_duration,
                                                  samples_per_epoch=samples_per_epoch,
                                                  dataset_num_tokens=dataset_num_tokens).value
>>>>>>> e5472abb


@dataclass
class SchedulerHparams(hp.Hparams, ABC):

    scheduler_object = None  # type: Optional[Callable[..., Scheduler]]
    interval = 'step'  # type: str

    def initialize_object(
        self,
        optimizer: Optimizer,
        steps_per_epoch: Optional[int] = None,
        samples_per_epoch: Optional[int] = None,
        dataset_num_tokens: Optional[int] = None,
        max_training_duration: Optional[Union[str, Time[int]]] = None,
    ) -> Scheduler:
        """Create the scheduler object from the current hparams.

        Args:
            optimizer (Optimizer): the optimizer associated with this scheduler
            steps_per_epoch (int, optional): The number of optimization steps per epoch.
            samples_per_epoch (int, optional): The number of samples trained per epoch.
            dataset_num_tokens (int, optional): The number of tokens in the dataset.
            max_training_duration (str or Time, optional): The total training duration.
        Returns:
            Scheduler: The parametrized scheduler instance
        """

        assert self.scheduler_object is not None, "Scheduler Hparams needs scheduler_object to initialize."
        kwargs = {k: v for k, v in asdict(self).items() if k not in ['interval']}

        _convert_time_fields(interval=self.interval,
                             kwargs=kwargs,
                             max_training_duration=max_training_duration,
                             steps_per_epoch=steps_per_epoch,
                             samples_per_epoch=samples_per_epoch,
                             dataset_num_tokens=dataset_num_tokens)

        # we pass the interval to the trainer directly
        obj = self.scheduler_object(optimizer, **kwargs)
        obj.interval = self.interval  # type: ignore
        obj.steps_per_epoch = steps_per_epoch  # type: ignore
        return obj


class ConstantLR(_LRScheduler):
    """Scheduler that does not change the optimizer's learning rate.

    Args:
        optimizer (Optimizer): the optimizer associated with this scheduler.
        last_epoch (int, optional): The index of the last epoch. Can be used to restore the state of the
                                    learning rate schedule. Default: ``-1``.
        verbose (bool, optional): If ``True``, prints a message to stdout for each update. Default: ``False``.
    """

    def __init__(self, optimizer: Optimizer, last_epoch: int = -1, verbose: int = False):

        self.optimizer = optimizer
        super(ConstantLR, self).__init__(optimizer, last_epoch, verbose)  # type: ignore

    def get_lr(self):
        """Get the current learning rate for each parameter group.

        Returns:
            List of float: The current learning rate for each parameter group.
        """
        return self.base_lrs  # type: ignore

    def _get_closed_form_lr(self):
        """Get the current learning rate for each parameter group.

        Returns:
            List of float: The current learning rate for each parameter group.
        """
        return [base_lr for base_lr in self.base_lrs]  # type: ignore


class PolynomialLR(_LRScheduler):
    """PolynomialLR scales the learning rate by the remaining train time percentage raised to a specific power.

    Args:
        optimizer (Optimizer): the optimizer associated with this scheduler.
        T_max (Time): the number of iterations to perform, either in terms of epochs or batches.
        power (float): the power to use on the remaining train time percentage for the current schedule coeffecient.
        eta_min (float): the minimum learning rate to decay to. Default is ``0``.
        last_epoch (int): the index of the last epoch. Can be used to restore the learning rate schedule state.
            Default: ``-1``
        verbose (bool): If ``True``, prints a message to stdout for each update. Default: ``False``.
    """

    def __init__(self,
                 optimizer: Optimizer,
                 T_max: Time,
                 power: float,
                 eta_min: float = 0,
                 last_epoch: int = -1,
                 verbose: bool = False):

        self.optimizer = optimizer
        self.T_max = T_max
        self.power = power
        self.eta_min = eta_min
        super(PolynomialLR, self).__init__(optimizer, last_epoch, verbose)  # type: ignore

    def get_lr(self):
        coeff = (1 - self.last_epoch / self.T_max)**self.power  # type: ignore
        return [(base_lr - self.eta_min) * coeff + self.eta_min for base_lr in self.base_lrs]  # type: ignore


@dataclass
class PolynomialLRHparams(SchedulerHparams):
    """Hyperparameters for the :class:`PolynomialLR` scheduler."""
    T_max: str = hp.required(doc='Maximum number of iterations.')
    power: float = hp.required(doc='Power of LR schedule.')
    eta_min: float = hp.optional(default=0.0, doc='Minimum learning rate.')
    verbose: bool = hp.optional(default=False, doc='Prints message to stdout.')
    interval: str = hp.optional(default='step', doc=_interval_doc)

    scheduler_object = PolynomialLR


@dataclass
class ConstantLRHparams(SchedulerHparams):
    """Hyperparameters for the :class:`ConstantLR` scheduler."""
    verbose: bool = hp.optional(default=False, doc='prints message to stdout')
    interval: str = hp.optional(default='step', doc=_interval_doc)

    scheduler_object = ConstantLR


@dataclass
class StepLRHparams(SchedulerHparams):
    """Hyperparameters for the `StepLR.

    <https://pytorch.org/docs/stable/generated/torch.optim.lr_scheduler.StepLR.html#torch.optim.lr_scheduler.StepLR>`_
    scheduler.
    """

    step_size: str = hp.required(doc='Period of learning rate decay')
    gamma: float = hp.optional(default=0.1, doc='multiplicative factor of decay')
    verbose: bool = hp.optional(default=False, doc='prints message to stdout')
    interval: str = hp.optional(default='step', doc=_interval_doc)

    scheduler_object = torch.optim.lr_scheduler.StepLR


@dataclass
class MultiStepLRHparams(SchedulerHparams):
    """Hyperparameters for the `MultiStepLR <https://pytorch.org/docs/stable/generated/torch.optim.lr_scheduler.MultiSte
    pLR.html#torch.optim.lr_scheduler.MultiStepLR>`_ scheduler."""

    milestones: List[str] = hp.required(doc='List of milestone time strings')
    gamma: float = hp.optional(default=0.1, doc='multiplicative factor of decay')
    verbose: bool = hp.optional(default=False, doc='prints message to stdout')
    interval: str = hp.optional(default='step', doc=_interval_doc)

    scheduler_object = torch.optim.lr_scheduler.MultiStepLR


@dataclass
class ExponentialLRHparams(SchedulerHparams):
    """Hyperparameters for the `ExponentialLR <https://pytorch.org/docs/stable/generated/torch.optim.lr_scheduler.Expone
    ntialLR.html#torch.optim.lr_scheduler.ExponentialLR>`_ scheduler."""

    gamma: float = hp.required(doc='multiplicative factor of decay')
    verbose: bool = hp.optional(default=False, doc='prints message to stdout')
    interval: str = hp.optional(default='step', doc=_interval_doc)

    scheduler_object = torch.optim.lr_scheduler.ExponentialLR


@dataclass
class CosineAnnealingLRHparams(SchedulerHparams):
    """Hyperparameters for the `CosineAnnealingLR <https://pytorch.org/docs/stable/generated/torch.optim.lr_scheduler.Co
    sineAnnealingLR.html#torch.optim.lr_scheduler.CosineAnnealingLR>`_ scheduler."""

    T_max: str = hp.required(doc="Maximum scheduler duration.")
    eta_min: float = hp.optional(default=0.0, doc='minimum learning rate.')
    verbose: bool = hp.optional(default=False, doc='prints message to stdout')
    interval: str = hp.optional(default='step', doc=_interval_doc)

    scheduler_object = torch.optim.lr_scheduler.CosineAnnealingLR


@dataclass
class CosineAnnealingWarmRestartsHparams(SchedulerHparams):
    """Hyperparameters for the ``CosineAnnealingWarmRestarts` <https://pytorch.org/docs/stable/generated/torch.optim.lr_
    scheduler.CosineAnnealingWarmRestarts.html#torch.optim.lr_scheduler.CosineAnnealingWarmRestarts>`_ scheduler."""

    T_0: str = hp.required("Duration for the first restart.")
    eta_min: float = hp.optional(default=0.0, doc='minimum learning rate.')
    verbose: bool = hp.optional(default=False, doc='prints message to stdout')
    interval: str = hp.optional(default='step', doc=_interval_doc)
    T_mult: int = hp.optional("A factor increases :math:`T_{i}` after a restart. Default: 1.", default=1)

    scheduler_object = torch.optim.lr_scheduler.CosineAnnealingWarmRestarts


@dataclass
class LinearLRHparams(SchedulerHparams):
    """Hyperparameters for the `LinearLRHparams.

    <https://pytorch.org/docs/stable/generated/torch.optim.lr_scheduler.LinearLR.html>`_ scheduler.
    """

    start_factor: float = hp.optional("Number to multiply learning rate at the start.", default=1.0 / 3)
    end_factor: float = hp.optional("Number to multiply learning rate at the end .", default=1.0)
    total_iters: str = hp.optional("Duration of linear decay steps. Default: 5 iterations.", default="5ba")
    verbose: bool = hp.optional('Prints message to stdout', default=False)
    interval: str = hp.optional(default='step', doc=_interval_doc)

    scheduler_object = LinearLR


@dataclass
class WarmUpLRHparams(SchedulerHparams):
    """Hyperparameters for the :class:`~composer.optim.pytorch_future.WarmUpLR` scheduler.

    See the documentation for :class:`~composer.optim.pytorch_future.WarmUpLR`.
    """

    warmup_factor: float = hp.optional("Number to multiply learning rate at start.", default=1.0 / 3)
    warmup_iters: str = hp.optional("Warmup duration. Default: 5 iterations.", default="5ba")
    warmup_method: str = hp.optional("Warmup method (linear or constant)", default='linear')
    verbose: bool = hp.optional('Prints message to stdout', default=False)
    interval: str = hp.optional('Warmup the LR every step or epoch. Default: epoch', default='step')

    scheduler_object = WarmUpLR


def ensure_warmup_last(schedulers: List[SchedulerHparams]) -> List[SchedulerHparams]:
    """Ensure that WarmUp-based schedulers appear last in the provided list.

    Args:
        schedulers (List[SchedulerHparams]): List of schedulers.

    Returns:
        List[SchedulerHparams]: A sorted list of schedulers with WarmUp-based schedulers at the end.
    """

    return sorted(schedulers, key=lambda x: isinstance(x, (WarmUpLR, WarmUpLRHparams)))


def get_num_warmup_batches(scheduler_hparams: Sequence[SchedulerHparams], steps_per_epoch: Optional[int] = None) -> int:
    """Gets the number of warmup steps declared by a list of schedulers.

    Args:
        scheduler_hparams (Sequence[SchedulerHparams]): List of schedulers
        steps_per_epoch (Optional[int], optional): Number of steps in a single epoch. Default: ``None``.

    Returns:
        int: Number of warmup steps
    """

    warmup_scheduler_hparams = [scheduler for scheduler in scheduler_hparams if isinstance(scheduler, WarmUpLRHparams)]
    if len(warmup_scheduler_hparams):
        warmup_iters = warmup_scheduler_hparams[0].warmup_iters
        if isinstance(warmup_iters, str):
            interval_unit = TimeUnit(INTERVAL_MAP[warmup_scheduler_hparams[0].interval])
            return convert_time(
                time=warmup_iters,
                unit=interval_unit,
                steps_per_epoch=steps_per_epoch,
            ).value
        else:
            return warmup_iters
    return 0


class ComposedScheduler(_LRScheduler):
    """Handles warmup for a chained list of schedulers.

    With one call, will run each scheduler's ``step()``. If :class:`WarmUpLR` is in the list, will delay the stepping of
    schedulers that need to be silent during warmup. ``ComposedScheduler`` handles warmups, where as `ChainedScheduler <https://pytorch.org/docs/1.10./generated/torch.optim.lr_scheduler.ChainedScheduler.html?highlight=chained#torch.optim.lr_scheduler.ChainedScheduler>`_
    only combines schedulers.

    `CosineAnnealingLR
    <https://pytorch.org/docs/stable/generated/torch.optim.lr_scheduler.CosineAnnealingLR.html#torch.optim.lr_scheduler.CosineAnnealingLR>`_
    and `ExponentialLR
    <https://pytorch.org/docs/stable/generated/torch.optim.lr_scheduler.ExponentialLR.html#torch.optim.lr_scheduler.ExponentialLR>`_
    are not stepped during the warmup period. Other schedulers, such as
    `MultiStepLR
    <https://pytorch.org/docs/stable/generated/torch.optim.lr_scheduler.MultiStepLR.html#torch.optim.lr_scheduler.MultiStepLR>`_
    are still stepped, to keep their milestones unchanged.

    Handles running the :class:`WarmUpLR` at every step if :attr:`WarmUpLR.interval='batch'`, and other schedulers at
    every epoch.

    Args:
        schedulers (list): List of chained schedulers.
    """

    def __init__(self, schedulers: Schedulers):
        schedulers = ensure_tuple(schedulers)
        self._validate_same_optimizers(schedulers)
        self.schedulers = schedulers
        self.intervals = [getattr(scheduler, "interval", "epoch") for scheduler in schedulers]

        # generous with spelling (batch, batches)/(step, steps) and (epoch, epochs)
        self.intervals = [INTERVAL_MAP[interval] for interval in self.intervals]

        warmup = [(scheduler, interval)
                  for scheduler, interval in zip(self.schedulers, self.intervals)
                  if isinstance(scheduler, WarmUpLR)]
        if warmup:
            assert len(warmup) == 1, "ComposedScheduler only supports one WarmUpLR " \
                                     f"in the provided list, found {len(warmup)}."
            warmup, interval = warmup[0]
            self.warmup_iters = warmup.warmup_iters
            log.info(f'Setting LR Warmup to {self.warmup_iters} {interval}')
        else:
            self.warmup_iters = 0

        # these schedulers need to be silent during warmup
        self.delay_schedulers = [CosineAnnealingLR, CosineAnnealingWarmRestarts, ExponentialLR, LinearLR]
        self._warmup_counter = 0  # counter to track warmups

    def step(self, interval: str = 'epoch'):
        """Step all applicable schedulers.

        Args:
            interval (str, optional): The interval of the current step. Must be either ``'step'`` or ``'epoch'``.
                                      Default: ``epoch``.
        """
        for scheduler, scheduler_interval in zip(self.schedulers, self.intervals):
            if self._warmup_counter < self.warmup_iters and \
                any(isinstance(scheduler, delay) for delay in self.delay_schedulers):
                continue

            if interval == scheduler_interval:
                scheduler.step()
                if isinstance(scheduler, WarmUpLR):
                    self._warmup_counter += 1

    def _validate_schedulers(self, warmup_epochs: int) -> None:
        """Verify that any stepwise schedulers do not change the LR during the desired warmup period.

        Args:
            warmup_epochs (int): Number of epochs for warmup.
        """
        # since WarmUpLR is non-chainable form, step LR milestones must
        # occur after warmup is completed
        lr_step_schedulers = [
            scheduler for scheduler in self.schedulers if isinstance(scheduler, (StepLR, MultiStepLR))
        ]
        for scheduler in lr_step_schedulers:
            if isinstance(scheduler, StepLR) and scheduler.step_size <= warmup_epochs:  # type: ignore
                raise ValueError(f'StepLR step_size {scheduler.step_size} must '  # type: ignore
                                 'be greater than warmup_iters {self.warmup_iters}')
            elif isinstance(scheduler, MultiStepLR):
                if any(ms <= warmup_epochs for ms in scheduler.milestones.elements()):  #type: ignore
                    raise ValueError(f'MultiStepLR milestones must be greater than warmup_iters {warmup_epochs}')

    def state_dict(self) -> Dict[str, Any]:
        """Returns a dictionary containing the state of all composed schedulers.

        Returns:
            Dict: the state dictionary
        """
        state_dict = {
            "schedulers": {scheduler.__class__.__qualname__: scheduler.state_dict() for scheduler in self.schedulers},
            "_warmup_counter": self._warmup_counter,
        }
        return state_dict

    def load_state_dict(self, state_dict: Dict[str, Any]) -> None:
        """Load the state of all composed schedulers from the provided dictionary.

        Args:
            state_dict (Dict[str, Any]): A dict containing the state of all composed schedulers. Should be an object
            returned from a call to :meth:`state_dict()`.
        """
        for scheduler in self.schedulers:
            scheduler.load_state_dict(state_dict["schedulers"][scheduler.__class__.__qualname__])
        self._warmup_counter = state_dict["_warmup_counter"]

    def _validate_same_optimizers(self, schedulers: Schedulers):
        """Verify that all schedulers correspond to the same optimizer."""
        schedulers = ensure_tuple(schedulers)
        for i, scheduler in enumerate(schedulers):
            if (getattr(scheduler, "optimizer") != getattr(schedulers[0], "optimizer")):
                raise ValueError("ComposedScheduler expects all schedulers to belong to the same optimizer, but "
                                 f"got schedulers at index 0 and {i} to be different")<|MERGE_RESOLUTION|>--- conflicted
+++ resolved
@@ -31,81 +31,6 @@
 }
 
 
-<<<<<<< HEAD
-def _parse_time_string(timestring: str) -> Tuple[float, int, int]:
-    """Parse timestring to (duration, epoch, batches).
-
-    Args:
-        timestring (str): String in the format 'XXdurYYepZZba'.
-
-    Returns:
-        tuple: (duration, epochs, batches)
-
-    Raises:
-        ValueError: The timestring is invalid
-
-    Examples:
-        >>> _parse_time_string('0.98dur32ep173ba')
-        (0.98, 32, 173)
-        >>> _parse_time_string('32ep173ba')
-        (0, 32, 173)
-        >>> _parse_time_string('12ep')
-        (0, 12, 0)
-        >>> _parse_time_string('1024ba')
-        (0, 0, 1024)
-    """
-
-    match = STR_REGEX.findall(timestring)
-    if len(match) != 1:
-        raise ValueError(f'Invalid timestring: {timestring}. Should be of format 0.98dur32ep15ba, or subsets thereof.')
-    match = match[0]
-
-    duration = 0 if 'dur' not in match else float(match[match.index('dur') - 1])
-    epochs = 0 if 'ep' not in match else int(match[match.index('ep') - 1])
-    batches = 0 if 'ba' not in match else int(match[match.index('ba') - 1])
-
-    return duration, epochs, batches
-
-
-def _convert_time(time: Time,
-                  steps_per_epoch: Optional[int] = None,
-                  max_epochs: Optional[int] = None,
-                  interval: str = 'epoch') -> int:
-    """Convert time to either batches or epochs (based on interval argument)."""
-    if isinstance(time, int):
-        return time
-    if steps_per_epoch is None:
-        raise ValueError('steps_per_epoch must be provided to parse time string.')
-
-    duration, epochs, batches = _parse_time_string(time)
-
-    if interval in ('batches', 'batch', 'steps', 'step'):
-        new_time = batches + epochs * steps_per_epoch
-
-        if duration > 0:
-            assert max_epochs is not None
-            total_duration = max_epochs * steps_per_epoch
-            new_time += (total_duration * duration)
-
-        new_time = int(round(new_time))
-        print(f'Converting {time}, {interval} to {new_time}')
-        return new_time
-    elif interval in ('epochs', 'epoch'):
-        if duration > 0:
-            assert max_epochs is not None
-            # convert the duration term into batches for ease of calculation
-            # round batches to the nearest term
-            batches += int(round(steps_per_epoch * max_epochs * duration))
-        epochs = epochs + batches // steps_per_epoch
-        batches = batches % steps_per_epoch
-        if batches != 0:
-            log.warning('Scheduler is stepping every epoch, but provided timestring '
-                        f'{time} had extra batches. Ignoring the extra batches.')
-        log.info(f'Converting {time}, {interval} to {epochs}')
-        return epochs
-    else:
-        raise ValueError('interval must be one of (batch, epoch)')
-=======
 def _convert_time_fields(interval: str,
                          kwargs: Dict[str, Any],
                          max_training_duration: Optional[Union[str, Time[int]]] = None,
@@ -139,7 +64,6 @@
                                                   max_training_duration=max_training_duration,
                                                   samples_per_epoch=samples_per_epoch,
                                                   dataset_num_tokens=dataset_num_tokens).value
->>>>>>> e5472abb
 
 
 @dataclass
