# Copyright 2021 MosaicML. All Rights Reserved.

"""Monitor throughput during training."""
from __future__ import annotations

import time
from collections import deque
from typing import Any, Deque, Dict, Optional

from composer.core import State
from composer.core.callback import Callback
from composer.loggers import Logger

__all__ = ["SpeedMonitor"]


class SpeedMonitor(Callback):
    """Logs the training throughput.

    The training throughput in terms of number of samples per second is logged on the
    :attr:`~composer.core.event.Event.BATCH_END` event if we have reached the ``window_size`` threshold.  Per epoch
    average throughput and wall clock train time is also logged on the :attr:`~composer.core.event.Event.EPOCH_END`
    event.

    Example

    .. doctest::

        >>> from composer.callbacks import SpeedMonitor
        >>> # constructing trainer object with this callback
        >>> trainer = Trainer(
        ...     model=model,
        ...     train_dataloader=train_dataloader,
        ...     eval_dataloader=eval_dataloader,
        ...     optimizers=optimizer,
        ...     max_duration="1ep",
        ...     callbacks=[SpeedMonitor(window_size=100)],
        ... )

    .. testcleanup::

        trainer.engine.close()

    The training throughput is logged by the :class:`~composer.loggers.logger.Logger` to the following keys as
    described below.

    +-----------------------+-------------------------------------------------------------+
    | Key                   | Logged data                                                 |
    +=======================+=============================================================+
    |                       | Rolling average (over ``window_size`` most recent           |
    | ``throughput/step``   | batches) of the number of samples processed per second      |
    |                       |                                                             |
    +-----------------------+-------------------------------------------------------------+
    |                       | Number of samples processed per second (averaged over       |
    | ``throughput/epoch``  | an entire epoch)                                            |
    +-----------------------+-------------------------------------------------------------+
    |``wall_clock_train``   | Total elapsed training time                                 |
    +-----------------------+-------------------------------------------------------------+

    Args:
        window_size (int, optional):
            Number of batches to use for a rolling average of throughput. Default to 100.
    """

    def __init__(self, window_size: int = 100):
        super().__init__()
        self.train_examples_per_epoch = 0
        self.wall_clock_train = 0.0
        self.epoch_start_time = 0.0
        self.batch_start_num_samples = None
        self.batch_end_times: Deque[float] = deque(maxlen=window_size + 1)  # rolling list of batch end times
        self.batch_num_samples: Deque[int] = deque(maxlen=window_size)  # rolling list of num samples in batch.
        self.window_size = window_size
        self.loaded_state: Optional[Dict[str, Any]] = None

    def state_dict(self) -> Dict[str, Any]:
        """Returns a dictionary representing the internal state of the SpeedMonitor object.

        The returned dictionary is pickle-able via :func:`torch.save`.

        Returns:
            Dict[str, Any]: The state of the SpeedMonitor object
        """
        current_time = time.time()
        return {
            "train_examples_per_epoch": self.train_examples_per_epoch,
            "wall_clock_train": self.wall_clock_train,
            "epoch_duration": current_time - self.epoch_start_time,
            "batch_durations": [current_time - x for x in self.batch_end_times],
            "batch_num_samples": self.batch_num_samples,
        }

    def load_state_dict(self, state: Dict[str, Any]) -> None:
        """Restores the state of SpeedMonitor object.

        Args:
            state (Dict[str, Any]): The state of the object,
                as previously returned by :meth:`.state_dict`
        """
        self.loaded_state = state

    def _load_state(self) -> None:
        current_time = time.time()
        if self.loaded_state is not None:
            self.train_examples_per_epoch = self.loaded_state["train_examples_per_epoch"]
            self.wall_clock_train = self.loaded_state["wall_clock_train"]
            self.epoch_start_time = current_time - self.loaded_state["epoch_duration"]
            self.batch_end_times = deque([current_time - x for x in self.loaded_state["batch_durations"]],
                                         maxlen=self.window_size + 1)
            self.batch_num_samples = self.loaded_state["batch_num_samples"]
            self.loaded_state = None

    def batch_start(self, state: State, logger: Logger) -> None:
        del logger  # unused
        self._load_state()
        self.batch_start_num_samples = state.timestamp.sample

    def epoch_start(self, state: State, logger: Logger):
        del state, logger  # unused
        self._load_state()
        self.epoch_start_time = time.time()
        self.batch_end_times.clear()
        self.batch_num_samples.clear()
        self.train_examples_per_epoch = 0

    def batch_end(self, state: State, logger: Logger):
        self.batch_end_times.append(time.time())
<<<<<<< HEAD
        new_num_samples = state.timestamp.sample
=======
        new_num_samples = state.timer.sample
        assert self.batch_start_num_samples is not None, "self.batch_start_num_samples should have been set on Event.BATCH_START"
>>>>>>> e0aa435d
        batch_num_samples = int(new_num_samples - self.batch_start_num_samples)
        self.batch_num_samples.append(batch_num_samples)
        self.train_examples_per_epoch += batch_num_samples
        if len(self.batch_end_times) == self.window_size + 1:
            throughput = sum(self.batch_num_samples) / (self.batch_end_times[-1] - self.batch_end_times[0])
            logger.data_batch({'throughput/step': throughput})

    def epoch_end(self, state: State, logger: Logger):
        del state  # unused
        epoch_time = time.time() - self.epoch_start_time
        self.wall_clock_train += epoch_time
        logger.data_epoch({
            "wall_clock_train": self.wall_clock_train,
        })
        logger.data_epoch({
            "throughput/epoch": self.train_examples_per_epoch / epoch_time,
        })<|MERGE_RESOLUTION|>--- conflicted
+++ resolved
@@ -125,12 +125,8 @@
 
     def batch_end(self, state: State, logger: Logger):
         self.batch_end_times.append(time.time())
-<<<<<<< HEAD
         new_num_samples = state.timestamp.sample
-=======
-        new_num_samples = state.timer.sample
         assert self.batch_start_num_samples is not None, "self.batch_start_num_samples should have been set on Event.BATCH_START"
->>>>>>> e0aa435d
         batch_num_samples = int(new_num_samples - self.batch_start_num_samples)
         self.batch_num_samples.append(batch_num_samples)
         self.train_examples_per_epoch += batch_num_samples
