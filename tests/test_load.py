--- conflicted
+++ resolved
@@ -22,11 +22,7 @@
 def get_model_algs(model_name: str) -> List[str]:
     algs = algorithms.list_algorithms()
     algs.remove("no_op_model")
-<<<<<<< HEAD
     is_image_model = any(x in model_name for x in ("resnet", "mnist", "efficientnet", "timm", "vit"))
-=======
-    is_image_model = any(x in model_name for x in ("resnet", "mnist", "efficientnet"))
->>>>>>> 6fa3caf6
     if is_image_model:
         algs.remove("alibi")
         algs.remove("seq_length_warmup")
@@ -43,6 +39,8 @@
 def test_load(model_name: str):
     if 'timm' in model_name:
         pytest.importorskip("timm")
+    if "vit" in model_name:
+        pytest.importorskip("vit_pytorch")
     if model_name in ['unet']:
         pytest.importorskip("monai")
     if model_name in ['deeplabv3_ade20k']:
