--- conflicted
+++ resolved
@@ -87,7 +87,7 @@
         for test_step, target_lr in zip(test_steps, target_lrs):
 
             while current_step < test_step:
-                state.timer.on_batch_complete()
+                state.timestamp = state.timestamp.to_next_batch()
                 current_step += 1
 
             scheduler.step()
@@ -118,20 +118,5 @@
         assert trainer.state.max_duration is not None
         assert trainer.state.max_duration.unit == TimeUnit.EPOCH
         assert trainer.state.max_duration.value == int(10 * ssr)
-<<<<<<< HEAD
-        scheduler = trainer.state.schedulers[0]
-
-        test_steps = [int(20 * ssr), int(40 * ssr), int(60 * ssr)]
-        target_lrs = [1.0, 0.1, 0.01]
-        current_step = 0
-        for test_step, target_lr in zip(test_steps, target_lrs):
-
-            while current_step < test_step:
-                trainer.state.timestamp.on_batch_complete()
-                current_step += 1
-
-            scheduler.step()
-=======
->>>>>>> e0aa435d
 
         trainer.fit()